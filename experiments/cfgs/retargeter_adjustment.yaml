thumb: 
  translation : [0.0, 0.0, 0.0]
<<<<<<< HEAD
  rotation : [0.0, 0.0, -0.5]
  scale : [0.9, 0.9, 0.9]
=======
  rotation : [0.0, 0.5, -0.5]
  scale : [1.0, 1.0, 1.0]
>>>>>>> bda57fe9
index:
  translation : [0.0, 0.0, 0.0]
  rotation : [0.0, 0.0, -0.2]
  scale : [1.1, 1.1, 1.1]
middle:
  translation : [0.0, 0.0, 0.0]
  rotation : [0.0, 0.0, 0.0]
  scale : [1.1, 1.1, 1.1]
ring:
  translation : [0.0, 0.0, 0.0]
  rotation : [0.0, 0.0, 0.0]
  scale : [1.1, 1.1, 1.1]
pinky: 
  translation : [0.0, 0.0, 0.0]
  rotation : [0.0, 0.0, 0.0]
  scale : [1.1, 1.1, 1.1]<|MERGE_RESOLUTION|>--- conflicted
+++ resolved
@@ -1,12 +1,7 @@
 thumb: 
   translation : [0.0, 0.0, 0.0]
-<<<<<<< HEAD
-  rotation : [0.0, 0.0, -0.5]
-  scale : [0.9, 0.9, 0.9]
-=======
   rotation : [0.0, 0.5, -0.5]
   scale : [1.0, 1.0, 1.0]
->>>>>>> bda57fe9
 index:
   translation : [0.0, 0.0, 0.0]
   rotation : [0.0, 0.0, -0.2]
