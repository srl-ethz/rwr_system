launch:
  - node:
      pkg: "faive_mano_retarget_ros"
      exec: "retargeter.py"
      name: "rokoko_node"
      output: "log" # change to "screen" for debugging
      param:
        - name: "rokoko_tracker/ip"
          value: "0.0.0.0"
        - name: "rokoko_tracker/port"
          value: 14043
        - name: "rokoko_tracker/use_coil"
          value: true
        - name: "retarget/mjcf_filepath"
          value: "$(find-pkg-share viz)/models/orca1_hand/hand_orca1.xml"
        - name: "retarget/hand_scheme"
<<<<<<< HEAD
          value: "orca1"
=======
          value: "$(find-pkg-share viz)/models/faive_hand_p4/scheme_p4.yaml"
>>>>>>> e1854c97
<|MERGE_RESOLUTION|>--- conflicted
+++ resolved
@@ -14,8 +14,4 @@
         - name: "retarget/mjcf_filepath"
           value: "$(find-pkg-share viz)/models/orca1_hand/hand_orca1.xml"
         - name: "retarget/hand_scheme"
-<<<<<<< HEAD
-          value: "orca1"
-=======
-          value: "$(find-pkg-share viz)/models/faive_hand_p4/scheme_p4.yaml"
->>>>>>> e1854c97
+          value: "$(find-pkg-share viz)/models/orca1_hand/scheme_orca1.yaml"