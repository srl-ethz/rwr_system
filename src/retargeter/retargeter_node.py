#!/usr/bin/env python3
import rclpy
from rclpy.node import Node
import numpy as np
from std_msgs.msg import String
from std_msgs.msg import Float32MultiArray, MultiArrayDimension, MultiArrayLayout
from geometry_msgs.msg import PoseStamped, Point, Quaternion
from visualization_msgs.msg import Marker, MarkerArray
from faive_system.src.retargeter import Retargeter
from faive_system.src.common.utils import numpy_to_float32_multiarray
import os
from faive_system.src.viz.visualize_mano import ManoHandVisualizer
<<<<<<< HEAD
import torch
=======
import time
>>>>>>> e1854c97

class RetargeterNode(Node):
    def __init__(self, debug=False):
        super().__init__("rokoko_node")

        # start retargeter
        self.declare_parameter("retarget/mjcf_filepath", rclpy.Parameter.Type.STRING)
        self.declare_parameter("retarget/urdf_filepath", rclpy.Parameter.Type.STRING)
        self.declare_parameter("retarget/hand_scheme", rclpy.Parameter.Type.STRING)
        self.declare_parameter("retarget/mano_adjustments", "")
        self.declare_parameter("retarget/retargeter_cfg", "")
        self.declare_parameter("debug", True)

        try:
            mjcf_filepath = self.get_parameter("retarget/mjcf_filepath").value
        except:
            mjcf_filepath = None
        
        try:
            urdf_filepath = self.get_parameter("retarget/urdf_filepath").value
        except:
            urdf_filepath = None
        hand_scheme = self.get_parameter("retarget/hand_scheme").value
        # mano_adjustments's default value is None
        mano_adjustments = self.get_parameter("retarget/mano_adjustments").value
        if mano_adjustments == "":
            mano_adjustments = None

        retargeter_cfg = self.get_parameter("retarget/retargeter_cfg").value
        if retargeter_cfg == "":
            retargeter_cfg = None

        debug = self.get_parameter("debug").value
        device = "cuda" if torch.cuda.is_available() else "cpu"

        
        # subscribe to ingress topics
        self.ingress_mano_sub = self.create_subscription(
            Float32MultiArray, "/ingress/mano", self.ingress_mano_cb, 10
        )
        
        self.retargeter = Retargeter(
<<<<<<< HEAD
            device=device,  mjcf_filepath= mjcf_filepath, urdf_filepath=urdf_filepath, hand_scheme=hand_scheme
=======
            device="cuda",  mjcf_filepath= mjcf_filepath, urdf_filepath=urdf_filepath, 
            hand_scheme=hand_scheme, mano_adjustments=mano_adjustments, retargeter_cfg=retargeter_cfg
>>>>>>> e1854c97
        )
        
        self.joints_pub = self.create_publisher(
            Float32MultiArray, "/hand/policy_output", 10
        )
        self.debug = debug
        if self.debug:
            self.rviz_pub = self.create_publisher(MarkerArray, 'retarget/normalized_mano_points', 10)
            self.mano_hand_visualizer = ManoHandVisualizer(self.rviz_pub)
            
        
        self.timer = self.create_timer(0.005, self.timer_publish_cb)
        self.keypoint_positions = None
    
    def ingress_mano_cb(self, msg):
        self.keypoint_positions = np.array(msg.data).reshape(-1, 3)
    
        
    def timer_publish_cb(self):
        if self.keypoint_positions is None:
            print("No keypoints received yet")
            time.sleep(1)
            return
        try:
            if self.debug:
                self.mano_hand_visualizer.reset_markers()

            debug_dict = {}
            joint_angles, debug_dict = self.retargeter.retarget(self.keypoint_positions, debug_dict)

            if self.debug:
                self.mano_hand_visualizer.generate_hand_markers(
                    debug_dict["normalized_joint_pos"],
                    stamp=self.get_clock().now().to_msg(),
                )

            self.joints_pub.publish(
                numpy_to_float32_multiarray(np.deg2rad(joint_angles))
            )

            if self.debug:
                self.mano_hand_visualizer.publish_markers()
        except Exception as e:
            print(f"Error in timer_publish_cb: {e}")
            pass


def main(args=None):
    rclpy.init(args=args)
    node = RetargeterNode()
    rclpy.spin(node)
    node.destroy_node()
    rclpy.shutdown()


if __name__ == "__main__":
    main()<|MERGE_RESOLUTION|>--- conflicted
+++ resolved
@@ -10,11 +10,8 @@
 from faive_system.src.common.utils import numpy_to_float32_multiarray
 import os
 from faive_system.src.viz.visualize_mano import ManoHandVisualizer
-<<<<<<< HEAD
 import torch
-=======
 import time
->>>>>>> e1854c97
 
 class RetargeterNode(Node):
     def __init__(self, debug=False):
@@ -57,12 +54,8 @@
         )
         
         self.retargeter = Retargeter(
-<<<<<<< HEAD
-            device=device,  mjcf_filepath= mjcf_filepath, urdf_filepath=urdf_filepath, hand_scheme=hand_scheme
-=======
-            device="cuda",  mjcf_filepath= mjcf_filepath, urdf_filepath=urdf_filepath, 
+            device=device,  mjcf_filepath= mjcf_filepath, urdf_filepath=urdf_filepath, 
             hand_scheme=hand_scheme, mano_adjustments=mano_adjustments, retargeter_cfg=retargeter_cfg
->>>>>>> e1854c97
         )
         
         self.joints_pub = self.create_publisher(
