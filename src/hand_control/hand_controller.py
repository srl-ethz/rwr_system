--- conflicted
+++ resolved
@@ -4,20 +4,8 @@
 import time
 import yaml
 import os
-<<<<<<< HEAD
-import cvxopt
-import rwr_system.src.hand_control.simplified_finger_kinematics as fk
-import sympy as sym
-from threading import Thread, RLock, Event
-from .joint_ekf import EKF
-from rwr_system.src.common.utils import get_datetime_str
-from .dynamixel_client import *
-
-np.set_printoptions(precision=3, suppress=True)
-=======
 import finger_kinematics as fk
 from threading import RLock
->>>>>>> a8c0c194
 
 
 class MuscleGroup:
