--- conflicted
+++ resolved
@@ -1,18 +1,10 @@
 from re import L
-<<<<<<< HEAD
 from faive_system.src.hand_control.dynamixel_client import *
-=======
-from dynamixel_client import *
->>>>>>> 168395bb
 import numpy as np
 import time
 import yaml
 import os
-<<<<<<< HEAD
 import faive_system.src.hand_control.finger_kinematics as fk
-=======
-import finger_kinematics as fk
->>>>>>> 168395bb
 from threading import RLock
 
 
@@ -20,11 +12,7 @@
     """
     An isolated muscle group comprised of joints and tendons, which do not affect the joints and tendons not included in the group.
     """
-<<<<<<< HEAD
     attributes = ["joint_ids", "joint_roms", "tendon_ids", "motor_ids", "motor_map", "spool_rad"]
-=======
-    attributes = ["joint_ids", "tendon_ids", "motor_ids", "motor_map", "spool_rad"]
->>>>>>> 168395bb
     def __init__(self, name, muscle_group_json: dict):
         self.name = name
         for attr_name in MuscleGroup.attributes:
@@ -40,11 +28,7 @@
     Signs for the tendon length is modified before sending to the robot so for the user, it is always [positive] = [actual tendon length increases]
     The direction of each tendon is set by the sign of the `spool_rad` variable in each muscle group
     """
-<<<<<<< HEAD
     def __init__(self, port: str = '/dev/ttyUSB0', config_yml: str = "hand_defs.yaml", calibration: bool = False, maxCurrent: int = 150):
-=======
-    def __init__(self, port: str = '/dev/ttyUSB0', config_yml: str = "gripper_defs.yaml", calibration: bool = False, maxCurrent: int = 150):
->>>>>>> 168395bb
         """
         config_yml: path to the config file, relative to this source file
         """
@@ -53,7 +37,6 @@
         self.motor_lock = RLock() # lock to read / write motor information
 
         self._load_musclegroup_yaml(os.path.join(os.path.dirname(os.path.abspath(__file__)), config_yml))
-<<<<<<< HEAD
         self.joint_ids = np.zeros(16)
         self.command_lock = RLock() # lock to receive and read angle commands
         self._cmd_joint_angles = np.zeros(self.joint_nr)
@@ -78,19 +61,6 @@
         # initialize the joint
         self.init_joints(calibrate=calibration, maxCurrent=maxCurrent)
 
-=======
-
-        self.command_lock = RLock() # lock to receive and read angle commands
-        self._cmd_joint_angles = np.zeros(self.joint_nr)
-
-        # initialize and connect dynamixels
-        self._dxc = DynamixelClient(self.motor_ids, port, baudrate)
-        self.connect_to_dynamixels()
-
-        # initialize the joint
-        self.init_joints(calibrate=calibration, maxCurrent=maxCurrent)
-
->>>>>>> 168395bb
     def terminate(self):
         '''
         disable torque and disconnect from dynamixels
@@ -114,11 +84,7 @@
             self.muscle_groups.append(MuscleGroup(muscle_group_name, muscle_group_data))
         
         # define some useful variables to make it easier to access tendon information
-<<<<<<< HEAD
         attrs_to_get = ["joint_ids", "joint_roms", "motor_ids", "tendon_ids", "spool_rad"]
-=======
-        attrs_to_get = ["joint_ids", "motor_ids", "tendon_ids", "spool_rad"]
->>>>>>> 168395bb
         for attr in attrs_to_get:
             setattr(self, attr, [])
             for muscle_group in self.muscle_groups:
@@ -137,12 +103,9 @@
     def tendon_pos2motor_pos(self, tendon_lengths):
         """ Input: desired tendon lengths
         Output: desired motor positions """
-<<<<<<< HEAD
         # Tendon lengths are more than the motor positions
         # we skip every other tendon length (depending on motor_map) as moving the one will automatically set the other
         # so doesn't make sense to calculate the motor position from the tendon length again.
-=======
->>>>>>> 168395bb
         motor_pos = np.zeros(len(self.motor_ids))
         m_idx = 0
         t_idx = 0
@@ -151,11 +114,7 @@
             t_nr = len(muscle_group.tendon_ids)
             for m_i in range(m_nr):
                 m_id = muscle_group.motor_ids[m_i]
-<<<<<<< HEAD
                 t_i = muscle_group.motor_map.index(m_id) # .index() returns the value of the first occurence in the list
-=======
-                t_i = muscle_group.motor_map.index(m_id)
->>>>>>> 168395bb
                 motor_pos[m_idx + m_i] = tendon_lengths[t_idx+t_i]/muscle_group.spool_rad[t_i]
             m_idx += m_nr
             t_idx += t_nr
@@ -172,11 +131,7 @@
             t_nr = len(muscle_group.tendon_ids)
             for m_i in range(m_nr):
                 m_id = muscle_group.motor_ids[m_i]
-<<<<<<< HEAD
                 t_i = np.where(np.array(muscle_group.motor_map) == m_id)[0] # Get both index responding to that motor_id
-=======
-                t_i = np.where(np.array(muscle_group.motor_map) == m_id)[0]
->>>>>>> 168395bb
                 for i in t_i:
                     tendon_lengths[t_idx+i] = motor_pos[m_idx+m_i]*muscle_group.spool_rad[i]
             m_idx += m_nr
@@ -256,7 +211,6 @@
         Output: motor positions 
         TODO: Extend the calculation of the tendon lengths for every finger. Tip: A clever design can allow for the same formulas for each finger to reduce complexity.
         """
-<<<<<<< HEAD
         # return 
         tendon_lengths = np.zeros(len(self.tendon_ids))
         tendon_id_ranges_dict = self.get_tendon_id_ranges()
@@ -280,28 +234,6 @@
             end_tendon_id = muscle_group.tendon_ids[-1]
             tendon_id_ranges[muscle_group.name] = (start_tendon_id, end_tendon_id)
         return tendon_id_ranges
-=======
-        tendon_lengths = np.zeros(len(self.tendon_ids))
-        j_idx = 0
-        t_idx = 0
-        for muscle_group in self.muscle_groups:
-            t_nr = len(muscle_group.tendon_ids)
-            j_nr = len(muscle_group.joint_ids)
-            if muscle_group.name == "finger1":
-                tendon_lengths[t_idx:t_idx+t_nr] = fk.pose2tendon_finger1(joint_angles[j_idx],joint_angles[j_idx+1])
-            elif muscle_group.name == "finger2":
-                pass # tendon_lengths[t_idx:t_idx+t_nr] = fk.pose2tendon_finger2(joint_angles[j_idx],joint_angles[j_idx+1])
-
-            # TODO: Extend the calculations here for your own fingers:
-
-
-
-
-
-            j_idx += j_nr
-            t_idx += t_nr
-        return self.tendon_pos2motor_pos(tendon_lengths)
->>>>>>> 168395bb
 
     def init_joints(self, calibrate: bool = False, maxCurrent: int = 150):
         """
@@ -325,40 +257,22 @@
             self.write_desired_motor_current(maxCurrent * np.ones(len(self.motor_ids)))
             self.write_desired_motor_pos(self.motor_id2init_pos)
             time.sleep(0.01)   
-<<<<<<< HEAD
             # self.wait_for_motion()
-=======
-            self.wait_for_motion()
->>>>>>> 168395bb
 
         else: # This will overwrite the current config file with the new offsets and we will lose all comments in the file
 
             # Disable torque to allow the motors to move freely
             self.disable_torque()
-<<<<<<< HEAD
             input("Move fingers to init position and press Enter to continue...")
             
             # TODO: Add your own calibration procedure here, that move the motors to a defined initial position:
             self.motor_id2init_pos = self.get_motor_pos()
             
-=======
-            input("Move fingers to init posiiton and press Enter to continue...")
-            
-            # TODO: Add your own calibration procedure here, that move the motors to a defined initial position:
-
-
-
-
-
-            self.motor_id2init_pos = self.get_motor_pos()
-
->>>>>>> 168395bb
             print(f"Motor positions after calibration (0-10): {self.motor_id2init_pos}")
             # Set to current based position control mode
             self.set_operating_mode(5)
             self.write_desired_motor_current(maxCurrent * np.ones(len(self.motor_ids)))
             time.sleep(0.2)
-<<<<<<< HEAD
 
             # Save the offsets to a YAML file
             with open(cal_yaml_fname, 'r') as cal_file:
@@ -449,33 +363,11 @@
     #     # Calculate the ROMs of each motor and save it in self.motors_rom. 
     #     # Comparing with initial values/Calibration check for the motors if they are requested to go outside their allower rom values.
     #     return
-=======
-
-            # Save the offsets to a YAML file
-            with open(cal_yaml_fname, 'r') as cal_file:
-                cal_orig = yaml.load(cal_file, Loader=yaml.FullLoader)
-
-            cal_orig['motor_init_pos'] = self.motor_id2init_pos.tolist()
-
-            with open(cal_yaml_fname, 'w') as cal_file:
-                yaml.dump(cal_orig, cal_file, default_flow_style=False)
-
-        self.motor_pos_norm = self.pose2motors(np.zeros(len(self.joint_ids)))
-
-    def write_desired_joint_angles(self, joint_angles: np.array):
-        """
-        Command joint angles in deg
-        :param: joint_angles: [joint 1 angle, joint 2 angle, ...]
-        """
-        motor_pos_des = self.pose2motors(np.deg2rad(joint_angles)) - self.motor_pos_norm + self.motor_id2init_pos
-        self.write_desired_motor_pos(motor_pos_des)
-        time.sleep(0.01) # wait for the command to be sent
->>>>>>> 168395bb
 
 if __name__ == "__main__" :
     gc = HandController("/dev/ttyUSB0")
     gc.connect_to_dynamixels()
 
-    gc.init_joints(calibrate=True)
+    gc.init_joints(calibrate=False)
 
     time.sleep(3.0)